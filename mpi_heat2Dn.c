/*******************************************************************************
* FILE: mpi_heat2D.c
* DESCRIPTIONS:
*   HEAT2D Example - Parallelized C Version
*   This example is based on a simplified two-dimensional heat
*   equation domain decomposition.  The initial temperature is computed to be
*   high in the middle of the domain and zero at the boundaries.  The
*   boundaries are held at zero throughout the simulation.  During the
*   time-stepping, an array containing two domains is used; these domains
*   alternate between old data and new data.
*
*   In this parallelized version, the grid is decomposed by the master
*   process and then distributed by rows to the worker processes.  At each
*   time step, worker processes must exchange border data with neighbors,
*   because a grid point's current temperature depends upon it's previous
*   time step value plus the values of the neighboring grid points.  Upon
*   completion of all time steps, the worker processes return their results
*   to the master process.
*
*   Two data files are produced: an initial data set and a final data set.
* AUTHOR: Blaise Barney - adapted from D. Turner's serial C version. Converted
*   to MPI: George L. Gusciora (1/95)
* LAST REVISED: 04/02/05
*******************************************************************************/
#include "mpi.h"
#include <stdio.h>
#include <stdlib.h>
#include <math.h>

#define NXPROB      20                 /* x dimension of problem grid */
#define NYPROB      20                 /* y dimension of problem grid */
#define STEPS       100                /* number of time steps */
#define MAXWORKER   160                /* maximum number of worker tasks */
#define MINWORKER   1                  /* minimum number of worker tasks */
#define BEGIN       1                  /* message tag */
#define LTAG        2                  /* message tag */
#define RTAG        3                  /* message tag */
#define UTAG        4                  /* message tag */
#define DTAG        5                  /* message tag */
#define NONE        0                  /* indicates no neighbor */
#define DONE        4                  /* message tag */
#define MASTER      0                  /* taskid of first process */

struct Parms {
  float cx;
  float cy;
} parms = {0.1, 0.1};

int main (int argc, char *argv[]) {
  void inidat(),prtdat(),prtfdat(),update(),inidat2();
  float **u[2];                           /* array for grid */
  float **final_grid;                     /* the final grid that gets printed*/
  float *temp;                            /* for temporarily storing malloc-ed memory */
  int	taskid;                             /* this task's unique id */
	int numtasks;                           /* number of tasks */
	int ave_row,rows,extra_row;             /* for sending rows of data */
  int ave_column,columns,extra_column;    /* for sending columns of data*/
	int dest, source;                       /* to - from for message send-receive */
	int left,right,up,down;                 /* neighbor tasks */
	int msgtype;                            /* for message types */
	int rc;                                 /* misc */
	int i,j,z,ix,iy,iz,it;                  /* loop variables */
  MPI_Status status;
  MPI_Datatype MPI_ROW, MPI_COLUMN;       /* datatypes used for efficient data transfers between workers */
  MPI_Comm MPI_CART_COMM;                 /* Cartesian Communication World */
  int cart_ndims = 2;                     /* Number of dimensions of cartesian grid */
  int cart_dims[2] = {0, 0};              /* Size of each dimension in the cartesian grid */
  int cart_periods[2] = {0, 0};           /* Period of each dimension in the cartesian grid */
  int cart_reorder = 1;                   /* Node reorder option during cartesian grid construction */
  int coord[2];                           /* Process coordinates in the cartesian grid */
  char p_name[MPI_MAX_PROCESSOR_NAME];    /* Name of the processor the process is running on */
  int p_name_len;                         /* Processor name length */
<<<<<<< HEAD
  MPI_Request r_array[2][4];                 /* Handles for receiving information */
  MPI_Request s_array[2][4];                 /* Handles for sending information */
  double time1,time2;                     /* Count the time before and after calculations*/
=======
  MPI_Request r_array[4];                 /* Handles for receiving information */
  MPI_Request s_array[4];                 /* Handles for sending information */
  double t_start, t_end, t_run,           /* Count the time before and after calculations*/
         t_max, t_avg;                    /* Max and average time between all processes */
>>>>>>> 9f4aa531


  /* First, find out my taskid and how many tasks are running */
  MPI_Init(&argc,&argv);
  MPI_Comm_size(MPI_COMM_WORLD,&numtasks);
  MPI_Comm_rank(MPI_COMM_WORLD,&taskid);

  if (taskid == 0) {
    /* Check if numtasks is within range - quit if not */
    if ((numtasks > MAXWORKER) || (numtasks < MINWORKER)) {
      printf("ERROR: the number of tasks must be between %d and %d.\n", MINWORKER+1, MAXWORKER+1);
      printf("Quitting...\n");
      MPI_Abort(MPI_COMM_WORLD, rc);
      exit(1);
    }
    printf ("Starting mpi_heat2D with %d worker tasks.\n", numtasks);

    printf("Grid size: X= %d  Y= %d  Time steps= %d\n", NXPROB, NYPROB, STEPS);
    printf("Initializing grid and writing initial.dat file...\n");

  }

  /* Create a cartesian topology for the processes */
  MPI_Dims_create(numtasks, cart_ndims, cart_dims);
  if(taskid == 0){
    printf("Creating a cartesian topology of %d x %d dimensions\n", cart_dims[0], cart_dims[1]);
    printf("MPI_PROC_NULL == %d\n", MPI_PROC_NULL);
  }
  MPI_Cart_create(MPI_COMM_WORLD, cart_ndims, cart_dims, cart_periods, cart_reorder, &MPI_CART_COMM);
  MPI_Barrier(MPI_CART_COMM);

  /* Because of reordering the process id might have changed */
  MPI_Comm_rank(MPI_CART_COMM, &taskid);

  /* Find up, down, left and right neighbors in the grid */
  MPI_Cart_shift(MPI_CART_COMM, 0, 1, &left, &right);
  MPI_Cart_shift(MPI_CART_COMM, 1, 1, &down, &up);

  /* Get the name of the physical node the process is running in */
  MPI_Get_processor_name(p_name, &p_name_len);
  printf("Process #%d is running in processor: %s. up=%d, down=%d, left=%d, right=%d\n", taskid, p_name, up, down, left, right);
  /*Get the coordinates of the process in the cartesian process grid */

  MPI_Cart_coords(MPI_CART_COMM, taskid, cart_ndims, coord);
  printf("Process #%d is at coordinates (%d,%d) of the cartesian grid\n", taskid, coord[0], coord[1]);

  /* The Cartesian Topology provides an efficient way to split the grid based on
  * the topology grid. We only have to find the size of each worker's grid so
  * that all the wokrers' grid combined are equal to the initial grid's size. */

  ave_row = NXPROB/cart_dims[0];
  extra_row = NXPROB%cart_dims[0];
  rows = (coord[0] == cart_dims[0] - 1) ? ave_row + extra_row : ave_row;

  ave_column = NYPROB/cart_dims[1];
  extra_column = NYPROB%cart_dims[1];
  columns = (coord[1] == cart_dims[1] - 1) ? ave_column + extra_column : ave_column;

  printf("Process #%d gets a %d x %d grid (%d x %d including the halo)\n", taskid, rows, columns, rows+2, columns+2);

  /* to prwto print, prepei na doume pws tha ginetai
  *  prtdat(NXPROB, NYPROB, u, "initial.dat");*/

  /* Allocate grid memory for this process:
  * It is very important that the memory we allocate for this grid is consistent
  * (i.e. in consecutive memory addresses) otherwise our custom MPI_Datatypes
  * for rows and more specifically for columns will not work properly. To
  * achieve this we malloc all the memory needed at start and then create
  * pointers for each row that point to this memory. */

  for(z=0; z<2; z++){
    u[z] = (float**) malloc((rows+2) * sizeof(float*));
    temp = (float*) malloc((rows+2) * (columns+2) * sizeof(float));
    for(i=0; i<rows+2; i++){
      u[z][i] = (float*) &(temp[i * (columns + 2)]);
    }
  }

  /* Initialize everything - including the borders - to zero */
  for (iz=0; iz<2; iz++)
    for (ix=0; ix<rows+2; ix++)
      for (iy=0; iy<columns+2; iy++)
        u[iz][ix][iy] = 0.0;
  /* Initialize table values */
  inidat(rows+2, columns+2, u[0]);

  /* Create row and column datatypes. This way we can efficiently send a column
  * from the table without having to copy it to a buffer. More specifically:
  * A row has <column-size> blocks each of which contain 1 MPI_DOUBLE and there
  * is 1 block between the starts of each block in our table.
  * A column has <row-size> blocks each of which contain 1 MPI_DOUBLE and
  * there are <row-size> blocks between the start of each block in our table. */
  MPI_Type_vector(columns, 1, 1, MPI_DOUBLE, &MPI_ROW);
  MPI_Type_vector(rows, 1, rows, MPI_DOUBLE , &MPI_COLUMN);
  MPI_Type_commit(&MPI_ROW);
  MPI_Type_commit(&MPI_COLUMN);

  /* Synchronize all tasks by waiting until they all reach this point.
  *  Once they do, start counting time.*/
  MPI_Barrier(MPI_COMM_WORLD);
  t_start = MPI_Wtime();

  /* Begin doing STEPS iterations.  Must communicate border rows with
  *  neighbors.  If I have the first  or last grid row, then I only need
  *  to  communicate with one neighbor. I get ready to receive first, then
  *  send my own information. While communication is ongoing, calculate
  *  the inside grid values, which require only already available information.
  *  After communication has been completed, update the outer values of the grid.*/

  /* We store the halo rows in rows 0 and rows+1 (first and last),
  *  and the columns respectively. Elements [0][0],[0][columns+1],
  *  [rows+1][0], [rows+1][columns+1], which are the corners
  *  of the extended grid, are never used. */

  iz = 0;
<<<<<<< HEAD
  for (iz;iz<2;iz++){
    /* Create persistent communication requests for each neighbor */
    if (left!=NONE){
      MPI_Recv_init(&u[iz][1][0], 1, MPI_COLUMN, left, LTAG, MPI_COMM_WORLD, &(r_array[iz][0]));
      MPI_Send_init(&u[iz][1][1], 1, MPI_COLUMN, left, RTAG, MPI_COMM_WORLD, &(s_array[iz][0]));
    }
    if (up!=NONE){
      MPI_Recv_init(&u[iz][0][1], 1, MPI_ROW, up, UTAG, MPI_COMM_WORLD, &(r_array[iz][1]));
      MPI_Send_init(&u[iz][1][1], 1, MPI_ROW, up, DTAG, MPI_COMM_WORLD, &(s_array[iz][1]));
    }
    if (right!=NONE){
      MPI_Recv_init(&u[iz][1][columns+1], 1, MPI_COLUMN, right, RTAG, MPI_COMM_WORLD, &(r_array[iz][2]));
      MPI_Send_init(&u[iz][1][columns], 1, MPI_COLUMN, right, LTAG, MPI_COMM_WORLD, &(s_array[iz][2])); 
    }
    if (down!=NONE){
      MPI_Recv_init(&u[iz][rows+1][1], 1, MPI_ROW, down, DTAG, MPI_COMM_WORLD, &(r_array[iz][3]));
      MPI_Send_init(&u[iz][rows][1], 1, MPI_ROW, down, UTAG, MPI_COMM_WORLD, &(s_array[iz][3]));
    }
=======

  /* Create persistent communication requests for each neighbor */
  if (left!=NONE){
    MPI_Recv_init(&u[iz][1][0], 1, MPI_COLUMN, left, LTAG, MPI_COMM_WORLD, &(r_array[0]));
    MPI_Send_init(&u[iz][1][1], 1, MPI_COLUMN, left, RTAG, MPI_COMM_WORLD, &(s_array[0]));
  }
  if (up!=NONE){
    MPI_Recv_init(&u[iz][0][1], 1, MPI_ROW, up, UTAG, MPI_COMM_WORLD, &(r_array[1]));
    MPI_Send_init(&u[iz][1][1], 1, MPI_ROW, up, DTAG, MPI_COMM_WORLD, &(s_array[1]));
  }
  if (right!=NONE){
    MPI_Recv_init(&u[iz][1][columns+1], 1, MPI_COLUMN, right, RTAG, MPI_COMM_WORLD, &(r_array[2]));
    MPI_Send_init(&u[iz][1][columns], 1, MPI_COLUMN, right, LTAG, MPI_COMM_WORLD, &(s_array[2]));
  }
  if (down!=NONE){
    MPI_Recv_init(&u[iz][rows+1][1], 1, MPI_ROW, down, DTAG, MPI_COMM_WORLD, &(r_array[3]));
    MPI_Send_init(&u[iz][rows][1], 1, MPI_ROW, down, UTAG, MPI_COMM_WORLD, &(s_array[3]));
>>>>>>> 9f4aa531
  }


  for (it = 1; it <= STEPS; it++) {
    if (left != NONE) {
      MPI_Start(&r_array[iz][0]);
      MPI_Start(&s_array[iz][0]);
    }
    if (up != NONE) {
      MPI_Start(&r_array[iz][1]);
      MPI_Start(&s_array[iz][1]);
    }
    if (right != NONE) {
      MPI_Start(&r_array[iz][2]);
      MPI_Start(&s_array[iz][2]);
    }
    if (down != NONE) {
      MPI_Start(&r_array[iz][3]);
      MPI_Start(&s_array[iz][3]);
    }
    /* Now call update to update the value of inner grid points */
    update(2, rows-1, 2, columns-1, columns, u[iz], u[1-iz]);

    /* Wait for the receives to be over */
    if (left != NONE) {
      MPI_Wait(&r_array[iz][0]);
    }
    if (up != NONE) {
      MPI_Wait(&r_array[iz][1]);
    }
    if (right != NONE) {
      MPI_Wait(&r_array[iz][2]);
    }
    if (down != NONE) {
      MPI_Wait(&r_array[iz][3]);
    }
    

    /* Update the outer values, based on the halos we have by now received*/
    update(1, 1, 1, columns, columns, u[iz], u[1-iz]);
    update(rows, rows, 1, columns, columns, u[iz], u[1-iz]);
    update(1, rows, 1, 1, columns, u[iz], u[1-iz]);
    update(1, rows, columns, columns, columns, u[iz], u[1-iz]);

    /* Wait for the sends to be over */
    if (left != NONE) {
      MPI_Wait(&s_array[iz][0]);
    }
    if (up != NONE) {
      MPI_Wait(&s_array[iz][1]);
    }
    if (right != NONE) {
      MPI_Wait(&s_array[iz][2]);
    }
    if (down != NONE) {
      MPI_Wait(&s_array[iz][3]);
    }

    iz = 1 - iz;
  }

  for (iz=0;iz<2;iz++){
  /* Free the requests allocated*/
    if (left!=NONE){
      MPI_Request_free(&(r_array[iz][0]));
      MPI_Request_free(&(s_array[iz][0]));
    }
    if (up!=NONE){
      MPI_Request_free(&(r_array[iz][1]));
      MPI_Request_free(&(s_array[iz][1]));
    }
    if (right!=NONE){
      MPI_Request_free(&(r_array[iz][2]));
      MPI_Request_free(&(s_array[iz][2]));
    }
    if (down!=NONE){
      MPI_Request_free(&(r_array[iz][3]));
      MPI_Request_free(&(s_array[iz][3]));
    }
  }

  /* Calculate the total time this process has run */
  t_end = MPI_Wtime();
  t_run = t_end - t_start;
  /* Calculate the max time a process has run, between all the processes. The
  * process with id == 0, takes care of gathering the result and printing it. */
  MPI_Reduce(&t_run, &t_max, 1, MPI_DOUBLE, MPI_MAX, 0, MPI_CART_COMM);
  if(taskid == 0){
    printf("Max time = %f\n", t_max);
  }
  /* Calculate the average time a process has run, between all the processes */
  MPI_Reduce(&t_run, &t_avg, 1, MPI_DOUBLE, MPI_SUM, 0, MPI_CART_COMM);
  if(taskid == 0){
    t_avg = t_avg / (double) numtasks;
    printf("Average time = %f\n", t_avg);
  }

  /* Final data printing */
  if (taskid!=MASTER){
    /* Finally, send my portion of final results back to master */
    // MPI_Send(&offset, 1, MPI_INT, MASTER, DONE, MPI_COMM_WORLD);
    //MPI_Send(&rows, 1, MPI_INT, MASTER, DONE, MPI_COMM_WORLD);
    // MPI_Send(&u[iz][offset][0], rows*columns, MPI_FLOAT, MASTER, DONE, MPI_COMM_WORLD);
  }
  else{
      /*Allocate memory to gather all grids together*/
      for (i=0;i<NYPROB;i++)
      {
        final_grid = malloc((NXPROB*NYPROB)*sizeof(float*));
      }
      /* Now wait for results from all worker tasks */
      for (i=1; i<=numtasks; i++) {
        source = i;
        msgtype = DONE;
        // MPI_Recv(&offset, 1, MPI_INT, source, msgtype, MPI_COMM_WORLD, &status);
        // MPI_Recv(&rows, 1, MPI_INT, source, msgtype, MPI_COMM_WORLD, &status);
        // MPI_Recv(&final_grid[offset_row][0], rows*NYPROB, MPI_FLOAT, source, msgtype, MPI_COMM_WORLD, &status);
      }
      /* Write final output, call X graph and finalize MPI */
      printf("Writing final.dat file and generating graph...\n");
      //prtdat(NXPROB, NYPROB, &final_grid, "final.dat");
      printf("Click on MORE button to view initial/final states.\n");
      printf("Click on EXIT button to quit program.\n");

      free(final_grid);
  }

  /* Free custom types we have created */
  MPI_Type_free(&MPI_ROW);
  MPI_Type_free(&MPI_COLUMN);

  /* Free allocated memory */
  for(z=0; z<2; z++){
    free(u[z][0]);
    free(u[z]);
  }
  MPI_Finalize();
  return 0;
}

/****************************** subroutine update *****************************/
void update(int x_start, int x_end, int y_start, int y_end,int ny, float **u1, float **u2) {
  int ix, iy;
  for (ix = x_start; ix <= x_end; ix++){
    for (iy = y_start; iy <= y_end; iy++){
      u2[ix][iy] = u1[ix][iy]
                 + parms.cx * ( u1[ix+1][iy] + u1[ix-1][iy] - 2.0 * u1[ix][iy] )
                 + parms.cy * ( u1[ix][iy+1] + u1[ix][iy-1] - 2.0 * u1[ix][iy] );
    }
  }
}

/****************************** subroutine inidat *****************************/
void inidat(int nx, int ny, float **u) {
  int ix, iy;

  for (ix = 0; ix <= nx-1; ix++) {
    for (iy = 0; iy <= ny-1; iy++) {
      u[ix][iy] = (float)(ix * (nx - ix - 1) * iy * (ny - iy - 1));
    }
  }
}

/****************************** subroutine prtdat *****************************/
void prtdat(int nx, int ny, float **u1, char *fnam) {
  int ix, iy;
  FILE *fp;

  fp = fopen(fnam, "w");
  for (iy = ny-1; iy >= 0; iy--) {
    for (ix = 0; ix <= nx-1; ix++) {
      fprintf(fp, "%6.1f", u1[ix][iy]);
      if (ix != nx-1)
        fprintf(fp, " ");
      else
        fprintf(fp, "\n");
    }
  }
  fclose(fp);
}

/****************************** subroutine prtfdat *****************************/
void prtfdat(int nx, int ny, float **u1) {
  int ix, iy;

  for (iy = 0; iy <= ny-1; iy++) {
    for (ix = 0; ix <= nx-1; ix++) {
      printf("%6.1f", u1[ix][iy]);
      if (ix != nx-1)
        printf(" ");
      else
        printf("\n");
    }
  }
}<|MERGE_RESOLUTION|>--- conflicted
+++ resolved
@@ -70,16 +70,10 @@
   int coord[2];                           /* Process coordinates in the cartesian grid */
   char p_name[MPI_MAX_PROCESSOR_NAME];    /* Name of the processor the process is running on */
   int p_name_len;                         /* Processor name length */
-<<<<<<< HEAD
-  MPI_Request r_array[2][4];                 /* Handles for receiving information */
-  MPI_Request s_array[2][4];                 /* Handles for sending information */
-  double time1,time2;                     /* Count the time before and after calculations*/
-=======
-  MPI_Request r_array[4];                 /* Handles for receiving information */
-  MPI_Request s_array[4];                 /* Handles for sending information */
+  MPI_Request r_array[2][4];              /* Handles for receiving information */
+  MPI_Request s_array[2][4];              /* Handles for sending information */
   double t_start, t_end, t_run,           /* Count the time before and after calculations*/
          t_max, t_avg;                    /* Max and average time between all processes */
->>>>>>> 9f4aa531
 
 
   /* First, find out my taskid and how many tasks are running */
@@ -195,7 +189,7 @@
   *  of the extended grid, are never used. */
 
   iz = 0;
-<<<<<<< HEAD
+
   for (iz;iz<2;iz++){
     /* Create persistent communication requests for each neighbor */
     if (left!=NONE){
@@ -214,25 +208,6 @@
       MPI_Recv_init(&u[iz][rows+1][1], 1, MPI_ROW, down, DTAG, MPI_COMM_WORLD, &(r_array[iz][3]));
       MPI_Send_init(&u[iz][rows][1], 1, MPI_ROW, down, UTAG, MPI_COMM_WORLD, &(s_array[iz][3]));
     }
-=======
-
-  /* Create persistent communication requests for each neighbor */
-  if (left!=NONE){
-    MPI_Recv_init(&u[iz][1][0], 1, MPI_COLUMN, left, LTAG, MPI_COMM_WORLD, &(r_array[0]));
-    MPI_Send_init(&u[iz][1][1], 1, MPI_COLUMN, left, RTAG, MPI_COMM_WORLD, &(s_array[0]));
-  }
-  if (up!=NONE){
-    MPI_Recv_init(&u[iz][0][1], 1, MPI_ROW, up, UTAG, MPI_COMM_WORLD, &(r_array[1]));
-    MPI_Send_init(&u[iz][1][1], 1, MPI_ROW, up, DTAG, MPI_COMM_WORLD, &(s_array[1]));
-  }
-  if (right!=NONE){
-    MPI_Recv_init(&u[iz][1][columns+1], 1, MPI_COLUMN, right, RTAG, MPI_COMM_WORLD, &(r_array[2]));
-    MPI_Send_init(&u[iz][1][columns], 1, MPI_COLUMN, right, LTAG, MPI_COMM_WORLD, &(s_array[2]));
-  }
-  if (down!=NONE){
-    MPI_Recv_init(&u[iz][rows+1][1], 1, MPI_ROW, down, DTAG, MPI_COMM_WORLD, &(r_array[3]));
-    MPI_Send_init(&u[iz][rows][1], 1, MPI_ROW, down, UTAG, MPI_COMM_WORLD, &(s_array[3]));
->>>>>>> 9f4aa531
   }
 
 
