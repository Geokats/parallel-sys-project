--- conflicted
+++ resolved
@@ -184,7 +184,6 @@
   printf("up= %d down= %d left= %d right= %d\n", up, down, left, right);
 
 
-<<<<<<< HEAD
   /******************************* workers code *******************************/
   /* Initialize everything - including the borders - to zero */
   for (iz=0; iz<2; iz++)
@@ -238,109 +237,6 @@
     if (left != NONE) {
       MPI_Send(&u[iz][1][1], 1, MPI_COLUMN, left, RTAG, MPI_COMM_WORLD);
       MPI_Recv(&u[iz][1][0], 1, MPI_COLUMN, left, LTAG, MPI_COMM_WORLD, &status);
-=======
-  if (taskid==MASTER)
-  {
-    /* Now wait for results from all worker tasks */
-    for (i=1; i<=numworkers; i++) {
-      source = i;
-      msgtype = DONE;
-      // MPI_Recv(&offset, 1, MPI_INT, source, msgtype, MPI_COMM_WORLD, &status);
-      MPI_Recv(&rows, 1, MPI_INT, source, msgtype, MPI_COMM_WORLD, &status);
-      MPI_Recv(&u[0][offset_row][0], rows*NYPROB, MPI_FLOAT, source, msgtype, MPI_COMM_WORLD, &status);
-    }
-
-    /* Write final output, call X graph and finalize MPI */
-    printf("Writing final.dat file and generating graph...\n");
-    prtdat(NXPROB, NYPROB, &u[0][0][0], "final.dat");
-    printf("Click on MORE button to view initial/final states.\n");
-    printf("Click on EXIT button to quit program.\n");
-
-    MPI_Finalize();
-  } /* End of master code */
-
-
-
-  /******************************* workers code *******************************/
-  if (taskid != MASTER) {
-    /* Initialize everything - including the borders - to zero */
-    for (iz=0; iz<2; iz++)
-      for (ix=0; ix<NXPROB; ix++)
-        for (iy=0; iy<NYPROB; iy++)
-          u[iz][ix][iy] = 0.0;
-
-    /* Receive my offsets, rows, columns, neighbors and grid partition from master */
-    source = MASTER;
-    msgtype = BEGIN;
-    MPI_Recv(&offset_row, 1, MPI_INT, source, msgtype, MPI_COMM_WORLD, &status);
-    MPI_Recv(&rows, 1, MPI_INT, source, msgtype, MPI_COMM_WORLD, &status);
-    MPI_Recv(&offset_column, 1, MPI_INT, source, msgtype, MPI_COMM_WORLD, &status);
-    MPI_Recv(&columns, 1, MPI_INT, source, msgtype, MPI_COMM_WORLD, &status);
-    MPI_Recv(&left, 1, MPI_INT, source, msgtype, MPI_COMM_WORLD, &status);
-    MPI_Recv(&right, 1, MPI_INT, source, msgtype, MPI_COMM_WORLD, &status);
-    MPI_Recv(&up, 1, MPI_INT, source, msgtype, MPI_COMM_WORLD, &status);
-    MPI_Recv(&down, 1, MPI_INT, source, msgtype, MPI_COMM_WORLD, &status);
-    // MPI_Recv(&u[0][offset][0], rows*columns, MPI_FLOAT, source, msgtype, MPI_COMM_WORLD, &status);
-
-    /* Determine border elements.  Need to consider first and last columns.
-    *  Obviously, row 0 can't exchange with row 0-1.  Likewise, the last
-    *  row can't exchange with last+1. */
-    if (offset_row == 0)
-      row_start = 1;
-    else
-      row_start = offset_row;
-    if ((offset_row+rows) == NXPROB)
-      row_end = row_start+rows-2;
-    else
-      row_end = row_start+rows-1;
-
-    /*  Τhe same goes for columns. */
-    if (offset_column == 0)
-      column_start = 1;
-    else
-      column_start = offset_column;
-    if ((offset_column+columns) == NYPROB)
-      column_end = column_start+columns-2;
-    else
-      column_end = column_start+columns-1;
-
-    /* Create row and column datatypes. This way we can efficiently send a column
-    * from the table without having to copy it to a buffer. More specifically:
-    * A row has <column-size> blocks each of which contain 1 MPI_DOUBLE and there
-    * is 1 block between the starts of each block in our table.
-    * A column has <row-size> blocks each of which contain 1 MPI_DOUBLE and
-    * there are <row-size> blocks between the start of each block in our table */
-    MPI_Type_vector(columns, 1, 1, MPI_DOUBLE, &MPI_ROW);
-    MPI_Type_vector(rows, 1, rows, MPI_DOUBLE , &MPI_COLUMN);
-    MPI_Type_commit(&MPI_ROW);
-    MPI_Type_commit(&MPI_COLUMN);
-
-    /* Begin doing STEPS iterations.  Must communicate border rows with
-    *  neighbors.  If I have the first or last grid row, then I only need
-    *  to  communicate with one neighbor */
-    printf("Task %d received work. Beginning time steps...\n",taskid);
-    iz = 0;
-    for (it = 1; it <= STEPS; it++) {
-      if (left != NONE) {
-        MPI_Send(&u[iz][offset_row][offset_column], 1, MPI_COLUMN, left, RTAG, MPI_COMM_WORLD);
-        MPI_Recv(&u[iz][offset_row][offset_column-1], 1, MPI_COLUMN, left, LTAG, MPI_COMM_WORLD, &status);
-      }
-      if (up != NONE) {
-        MPI_Send(&u[iz][offset_row][offset_column], 1, MPI_ROW, up, DTAG, MPI_COMM_WORLD);
-        MPI_Recv(&u[iz][offset_row-1][offset_column], 1, MPI_ROW, up, UTAG, MPI_COMM_WORLD, &status);
-      }
-      if (right != NONE) {
-        MPI_Send(&u[iz][offset_row][offset_column+columns-1], 1, MPI_COLUMN, right, LTAG, MPI_COMM_WORLD);
-        MPI_Recv(&u[iz][offset_row][offset_column+columns], 1, MPI_COLUMN, right, RTAG, MPI_COMM_WORLD, &status);
-      }
-      if (down != NONE) {
-        MPI_Send(&u[iz][offset_row+rows-1][offset_column], 1, MPI_ROW, down, UTAG, MPI_COMM_WORLD);
-        MPI_Recv(&u[iz][offset_row+rows][offset_column], 1, MPI_ROW, down, DTAG, MPI_COMM_WORLD, &status);
-      }
-      /* Now call update to update the value of grid points */
-      update(row_start, row_end, column_start, column_end, NYPROB, &u[iz][0][0],&u[1-iz][0][0]);
-      iz = 1 - iz;
->>>>>>> 35923e67
     }
     if (up != NONE) {
       MPI_Send(&u[iz][1][1], 1, MPI_ROW, up, DTAG, MPI_COMM_WORLD);
