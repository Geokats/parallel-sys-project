--- conflicted
+++ resolved
@@ -88,7 +88,7 @@
     
     printf("Grid size: X= %d  Y= %d  Time steps= %d\n", NXPROB, NYPROB, STEPS);
     printf("Initializing grid and writing initial.dat file...\n");
-<<<<<<< HEAD
+
   }
 
   /* to prwto print, prepei na doume pws tha ginetai
@@ -119,70 +119,6 @@
     u[i] = malloc((ave_row+2)*sizeof(float*));
     for (j=0;j<ave_row;j++){
       u[i][j] = malloc((ave_column+2)*sizeof(float));
-=======
-    inidat(NXPROB, NYPROB, u);
-    prtdat(NXPROB, NYPROB, u, "initial.dat");
-
-    /* Distribute work to workers.  Must first figure out how many rows to
-    *  send and what to do with extra rows. */
-
-    workers_root = sqrt(numworkers);
-
-    ave_row = NXPROB/(int)workers_root;
-    extra_row = NXPROB%(int)workers_root;
-    offset_row = 0;
-
-    /*Same treatment for columns. Figure out how many columns to send
-    * and what to do with extra columns. */
-    ave_column = NYPROB/(int)numworkers;
-    extra_column = NYPROB%(int)numworkers;
-    offset_column = 0;
-
-    for (i=1; i<=workers_root; i++) {
-      rows = (i <= extra_row) ? ave_row+1 : ave_row; /*den eimai sigouros akoma an douleuei swsta twra auto*/
-      for (j=1;j<=workers_root;j++)
-      {
-        /*The destination id is calculated using the number of full row sets, and column
-        * sets we've assigned in this row. Given that, the worker's neighbors to the
-        * left and right are +-1 respectively, and its up and down
-        * neighbors are +-workers_root. */
-        dest = (i-1)*workers_root + j;
-
-        /* Tell each worker who its neighbors are, since they must exchange
-        *  data with each other. */
-
-          if (i == 1)
-            up = NONE;
-          else
-            up = dest - workers_root;
-          if (i == workers_root)
-            down = NONE;
-          else
-            down = dest + workers_root;
-          if (j == 1)
-            left = NONE;
-          else
-            left = dest - 1;
-          if (j == workers_root)
-            right = NONE;
-          else
-            right = dest+1;
-
-        /*apo edw kai katw ola idia - sigoura prepei na allaksei to offset apla den ithela na peiraksw mono ena pragma*/
-
-
-        /* Now send startup information to each worker */
-        MPI_Send(&offset_row, 1, MPI_INT, dest, BEGIN, MPI_COMM_WORLD);
-        MPI_Send(&rows, 1, MPI_INT, dest, BEGIN, MPI_COMM_WORLD);
-        MPI_Send(&up, 1, MPI_INT, dest, BEGIN, MPI_COMM_WORLD);
-        MPI_Send(&down, 1, MPI_INT, dest, BEGIN, MPI_COMM_WORLD);
-        MPI_Send(&u[0][offset_row][0], rows*NYPROB, MPI_FLOAT, dest, BEGIN, MPI_COMM_WORLD);
-        printf("Sent to task %d: rows= %d offset= %d ",dest, rows, offset_row);
-        printf("up= %d down= %d\n", up, down);
-        offset_row = offset_row + rows;
-        offset_column = offset_column + rows;
-      }
->>>>>>> b58bb2ab
     }
   }
   inidat(ave_row,ave_column,u[1]);
